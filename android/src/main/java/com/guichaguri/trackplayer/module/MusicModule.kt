--- conflicted
+++ resolved
@@ -18,11 +18,8 @@
 import com.orhanobut.logger.AndroidLogAdapter
 import com.orhanobut.logger.Logger
 import kotlinx.coroutines.MainScope
-<<<<<<< HEAD
 import kotlinx.coroutines.flow.collect
-=======
 import kotlinx.coroutines.delay
->>>>>>> cf41dac4
 import kotlinx.coroutines.launch
 import java.util.*
 import javax.annotation.Nonnull
@@ -83,12 +80,8 @@
         musicService.setupPlayer(playerOptions, playerSetUpPromise)
 
         isServiceBound = true
-<<<<<<< HEAD
-//        playerSetUpPromise?.resolve(null)
-=======
         playerSetUpPromise?.resolve(null)
         
->>>>>>> cf41dac4
 //
 //        // Reapply options that user set before with updateOptions
 //        if (options != null) {
@@ -191,21 +184,14 @@
 
     @ReactMethod
     fun updateOptions(data: ReadableMap?, callback: Promise) {
-<<<<<<< HEAD
+        if (verifyServiceBoundOrReject(callback)) return
+
         val options = Arguments.toBundle(data)
 
         options?.let {
             musicService.updateOptions(it)
         }
 
-=======
-        if (verifyServiceBoundOrReject(callback)) return
-
-//        // keep options as we may need them for correct MetadataManager reinitialization later
-//        options = Arguments.toBundle(data)
-//        waitForConnection {
-//            binder!!.updateOptions(options)
->>>>>>> cf41dac4
         callback.resolve(null)
 
     }

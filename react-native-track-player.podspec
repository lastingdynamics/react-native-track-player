require "json"

package = JSON.parse(File.read(File.join(__dir__, "package.json")))

Pod::Spec.new do |s|
  s.name = package["name"]
  s.version = package["version"]
  s.summary = package["description"]
  s.license = package["license"]

<<<<<<< HEAD
  s.source       = { :git => package['repository']['url'], :tag => "v#{s.version}" }
  s.source_files  = "ios/RNTrackPlayer/*.{h,m,swift}",
                    "ios/RNTrackPlayer/Utils/**/*.{h,m,swift}",
                    "ios/RNTrackPlayer/Models/**/*.{h,m,swift}",
                    "ios/RNTrackPlayer/Support/**/*.{h,m,swift}",
                    "ios/RNTrackPlayer/Vendor/AudioPlayer/SwiftAudio/**/*.{h,m,swift}"
=======
  s.author = "David Chavez"
  s.homepage = package["repository"]["url"]
  s.platform = :ios, "10.0"

  s.source = { :git => package["repository"]["url"], :tag => "v#{s.version}" }
  s.source_files = "ios/**/*.{h,m,swift}"

  s.exclude_files = ["ios/RNTrackPlayer/Vendor/AudioPlayer/Example"]

  s.swift_version = "5.0"
>>>>>>> f76a993a

  s.dependency "React"
end<|MERGE_RESOLUTION|>--- conflicted
+++ resolved
@@ -8,14 +8,6 @@
   s.summary = package["description"]
   s.license = package["license"]
 
-<<<<<<< HEAD
-  s.source       = { :git => package['repository']['url'], :tag => "v#{s.version}" }
-  s.source_files  = "ios/RNTrackPlayer/*.{h,m,swift}",
-                    "ios/RNTrackPlayer/Utils/**/*.{h,m,swift}",
-                    "ios/RNTrackPlayer/Models/**/*.{h,m,swift}",
-                    "ios/RNTrackPlayer/Support/**/*.{h,m,swift}",
-                    "ios/RNTrackPlayer/Vendor/AudioPlayer/SwiftAudio/**/*.{h,m,swift}"
-=======
   s.author = "David Chavez"
   s.homepage = package["repository"]["url"]
   s.platform = :ios, "10.0"
@@ -26,7 +18,6 @@
   s.exclude_files = ["ios/RNTrackPlayer/Vendor/AudioPlayer/Example"]
 
   s.swift_version = "5.0"
->>>>>>> f76a993a
 
   s.dependency "React"
 end
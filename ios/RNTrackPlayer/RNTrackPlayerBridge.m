//
//  RNTrackPlayerBridge.m
//  RNTrackPlayerBridge
//
//  Created by David Chavez on 7/1/17.
//  Copyright © 2017 David Chavez. All rights reserved.
//

#import "RNTrackPlayerBridge.h"
#import <React/RCTBridgeModule.h>

@interface RCT_EXTERN_REMAP_MODULE(TrackPlayerModule, RNTrackPlayer, NSObject)

RCT_EXTERN_METHOD(setupPlayer:(NSDictionary *)data
                  resolver:(RCTPromiseResolveBlock)resolve
                  rejecter:(RCTPromiseRejectBlock)reject);

<<<<<<< HEAD
RCT_EXTERN_METHOD(destroy:(RCTPromiseResolveBlock)resolve
                  rejecter:(RCTPromiseRejectBlock)reject);
=======
RCT_EXTERN_METHOD(isServiceRunning:(RCTPromiseResolveBlock)resolve
                  rejecter:(RCTPromiseRejectBlock)reject);

RCT_EXTERN_METHOD(destroy);
>>>>>>> 9b7f8a3f

RCT_EXTERN_METHOD(updateOptions:(NSDictionary *)options
                  resolver:(RCTPromiseResolveBlock)resolve
                  rejecter:(RCTPromiseRejectBlock)reject);

RCT_EXTERN_METHOD(add:(NSArray *)objects
                  before:(nonnull NSNumber *)trackIndex
                  resolver:(RCTPromiseResolveBlock)resolve
                  rejecter:(RCTPromiseRejectBlock)reject);

RCT_EXTERN_METHOD(remove:(NSArray *)objects
                  resolver:(RCTPromiseResolveBlock)resolve
                  rejecter:(RCTPromiseRejectBlock)reject);

RCT_EXTERN_METHOD(removeUpcomingTracks:(RCTPromiseResolveBlock)resolve
                  rejecter:(RCTPromiseRejectBlock)reject);

RCT_EXTERN_METHOD(skip:(nonnull NSNumber *)trackIndex
                  resolver:(RCTPromiseResolveBlock)resolve
                  rejecter:(RCTPromiseRejectBlock)reject);

RCT_EXTERN_METHOD(skipToNext:(RCTPromiseResolveBlock)resolve
                  rejecter:(RCTPromiseRejectBlock)reject);

RCT_EXTERN_METHOD(skipToPrevious:(RCTPromiseResolveBlock)resolve
                  rejecter:(RCTPromiseRejectBlock)reject);

RCT_EXTERN_METHOD(reset:(RCTPromiseResolveBlock)resolve
                  rejecter:(RCTPromiseRejectBlock)reject);

RCT_EXTERN_METHOD(play:(RCTPromiseResolveBlock)resolve
                  rejecter:(RCTPromiseRejectBlock)reject);

RCT_EXTERN_METHOD(pause:(RCTPromiseResolveBlock)resolve
                  rejecter:(RCTPromiseRejectBlock)reject);

RCT_EXTERN_METHOD(stop:(RCTPromiseResolveBlock)resolve
                  rejecter:(RCTPromiseRejectBlock)reject);

RCT_EXTERN_METHOD(seekTo:(double)time
                  resolver:(RCTPromiseResolveBlock)resolve
                  rejecter:(RCTPromiseRejectBlock)reject);

RCT_EXTERN_METHOD(setRepeatMode:(nonnull NSNumber *)repeatMode
                  resolver:(RCTPromiseResolveBlock)resolve
                  rejecter:(RCTPromiseRejectBlock)reject);

RCT_EXTERN_METHOD(getRepeatMode:(RCTPromiseResolveBlock)resolve
                  rejecter:(RCTPromiseRejectBlock)reject);

RCT_EXTERN_METHOD(setVolume:(float)volume
                  resolver:(RCTPromiseResolveBlock)resolve
                  rejecter:(RCTPromiseRejectBlock)reject);

RCT_EXTERN_METHOD(getVolume:(RCTPromiseResolveBlock)resolve
                  rejecter:(RCTPromiseRejectBlock)reject);

RCT_EXTERN_METHOD(setRate:(float)rate
                  resolver:(RCTPromiseResolveBlock)resolve
                  rejecter:(RCTPromiseRejectBlock)reject);

RCT_EXTERN_METHOD(getRate:(RCTPromiseResolveBlock)resolve
                  rejecter:(RCTPromiseRejectBlock)reject);

RCT_EXTERN_METHOD(getTrack:(nonnull NSNumber *)trackIndex
                  resolver:(RCTPromiseResolveBlock)resolve
                  rejecter:(RCTPromiseRejectBlock)reject);

RCT_EXTERN_METHOD(getQueue:(RCTPromiseResolveBlock)resolve
                  rejecter:(RCTPromiseRejectBlock)reject);

RCT_EXTERN_METHOD(getCurrentTrack:(RCTPromiseResolveBlock)resolve
                  rejecter:(RCTPromiseRejectBlock)reject);

RCT_EXTERN_METHOD(getDuration:(RCTPromiseResolveBlock)resolve
                  rejecter:(RCTPromiseRejectBlock)reject);

RCT_EXTERN_METHOD(getBufferedPosition:(RCTPromiseResolveBlock)resolve
                  rejecter:(RCTPromiseRejectBlock)reject);

RCT_EXTERN_METHOD(getPosition:(RCTPromiseResolveBlock)resolve
                  rejecter:(RCTPromiseRejectBlock)reject);

RCT_EXTERN_METHOD(getState:(RCTPromiseResolveBlock)resolve
                  rejecter:(RCTPromiseRejectBlock)reject);

RCT_EXTERN_METHOD(updateMetadataForTrack:(nonnull NSNumber *)trackIndex
                  metadata:(NSDictionary *)metadata
                  resolver:(RCTPromiseResolveBlock)resolve
                  rejecter:(RCTPromiseRejectBlock)reject);

RCT_EXTERN_METHOD(clearNowPlayingMetadata:(RCTPromiseResolveBlock)resolve
                  rejecter:(RCTPromiseRejectBlock)reject);

RCT_EXTERN_METHOD(updateNowPlayingMetadata:(NSDictionary *)metadata
                  resolver:(RCTPromiseResolveBlock)resolve
                  rejecter:(RCTPromiseRejectBlock)reject);

@end<|MERGE_RESOLUTION|>--- conflicted
+++ resolved
@@ -15,15 +15,11 @@
                   resolver:(RCTPromiseResolveBlock)resolve
                   rejecter:(RCTPromiseRejectBlock)reject);
 
-<<<<<<< HEAD
 RCT_EXTERN_METHOD(destroy:(RCTPromiseResolveBlock)resolve
                   rejecter:(RCTPromiseRejectBlock)reject);
-=======
+
 RCT_EXTERN_METHOD(isServiceRunning:(RCTPromiseResolveBlock)resolve
                   rejecter:(RCTPromiseRejectBlock)reject);
-
-RCT_EXTERN_METHOD(destroy);
->>>>>>> 9b7f8a3f
 
 RCT_EXTERN_METHOD(updateOptions:(NSDictionary *)options
                   resolver:(RCTPromiseResolveBlock)resolve

--- conflicted
+++ resolved
@@ -310,17 +310,6 @@
             
             try? player.add(items: tracks, at: insertIndex)
         } else {
-<<<<<<< HEAD
-            if (player.currentItem == nil && tracks.count > 0) {
-                sendEvent(withName: "playback-track-changed", body: [
-                    "track": nil,
-                    "position": 0,
-                    "nextTrack": tracks.first!.id
-                    ])
-            }
-            
-=======
->>>>>>> fff44d90
             try? player.add(items: tracks, playWhenReady: false)
         }
         
@@ -361,15 +350,6 @@
                 return
         }
         
-<<<<<<< HEAD
-        sendEvent(withName: "playback-track-changed", body: [
-            "track": (player.currentItem as? Track)?.id,
-            "position": player.currentTime,
-            "nextTrack": trackId,
-            ])
-        
-=======
->>>>>>> fff44d90
         print("Skipping to track:", trackId)
         try? player.jumpToItem(atIndex: trackIndex, playWhenReady: player.playerState == .playing)
         resolve(NSNull())
@@ -379,14 +359,6 @@
     public func skipToNext(resolve: RCTPromiseResolveBlock, reject: RCTPromiseRejectBlock) {
         print("Skipping to next track")
         do {
-<<<<<<< HEAD
-            sendEvent(withName: "playback-track-changed", body: [
-                "track": (player.currentItem as? Track)?.id,
-                "position": player.currentTime,
-                "nextTrack": (player.nextItems.first as? Track)?.id,
-                ])
-=======
->>>>>>> fff44d90
             try player.next()
             resolve(NSNull())
         } catch (_) {
@@ -398,14 +370,6 @@
     public func skipToPrevious(resolve: RCTPromiseResolveBlock, reject: RCTPromiseRejectBlock) {
         print("Skipping to next track")
         do {
-<<<<<<< HEAD
-            sendEvent(withName: "playback-track-changed", body: [
-                "track": (player.currentItem as? Track)?.id,
-                "position": player.currentTime,
-                "nextTrack": (player.previousItems.last as? Track)?.id,
-                ])
-=======
->>>>>>> fff44d90
             try player.previous()
             resolve(NSNull())
         } catch (_) {

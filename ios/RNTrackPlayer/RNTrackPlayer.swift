--- conflicted
+++ resolved
@@ -346,12 +346,8 @@
             tracks.append(track)
         }
 
-<<<<<<< HEAD
+        var index: Int = 0
         if (trackIndex.intValue < -1 || trackIndex.intValue > player.items.count) {
-=======
-        var index: Int = 0
-        if (trackIndex.intValue > player.items.count) {
->>>>>>> 5279d35e
             reject("index_out_of_bounds", "The track index is out of bounds", nil)
         } else if trackIndex.intValue == -1 { // -1 means no index was passed and therefore should be inserted at the end.
             index = player.items.count
@@ -360,6 +356,7 @@
             index = trackIndex.intValue
             try? player.add(items: tracks, at: trackIndex.intValue)
         }
+        
         resolve(index)
     }
 

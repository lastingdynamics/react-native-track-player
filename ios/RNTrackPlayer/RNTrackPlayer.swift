//
//  RNTrackPlayer.swift
//  RNTrackPlayer
//
//  Created by David Chavez on 13.08.17.
//  Copyright © 2017 David Chavez. All rights reserved.
//

import Foundation
import MediaPlayer
import SwiftAudioEx

@objc(RNTrackPlayer)
public class RNTrackPlayer: RCTEventEmitter {

    // MARK: - Attributes

    private var hasInitialized = false
    private let player = QueuedAudioPlayer()

    // MARK: - Lifecycle Methods

    public override init() {
        super.init()

        player.event.playbackEnd.addListener(self, handleAudioPlayerPlaybackEnded)
        player.event.receiveMetadata.addListener(self, handleAudioPlayerMetadataReceived)
        player.event.stateChange.addListener(self, handleAudioPlayerStateChange)
        player.event.fail.addListener(self, handleAudioPlayerFailed)
        player.event.queueIndex.addListener(self, handleAudioPlayerQueueIndexChange)
    }

    deinit {
        reset(resolve: { _ in }, reject: { _, _, _  in })
    }

    // MARK: - RCTEventEmitter

    override public static func requiresMainQueueSetup() -> Bool {
        return true;
    }

    @objc(constantsToExport)
    override public func constantsToExport() -> [AnyHashable: Any] {
        return [
            "STATE_NONE": State.none.rawValue,
            "STATE_READY": State.ready.rawValue,
            "STATE_PLAYING": State.playing.rawValue,
            "STATE_PAUSED": State.paused.rawValue,
            "STATE_STOPPED": State.stopped.rawValue,
            "STATE_BUFFERING": State.buffering.rawValue,
            "STATE_CONNECTING": State.connecting.rawValue,

            "TRACK_PLAYBACK_ENDED_REASON_END": PlaybackEndedReason.playedUntilEnd.rawValue,
            "TRACK_PLAYBACK_ENDED_REASON_JUMPED": PlaybackEndedReason.jumpedToIndex.rawValue,
            "TRACK_PLAYBACK_ENDED_REASON_NEXT": PlaybackEndedReason.skippedToNext.rawValue,
            "TRACK_PLAYBACK_ENDED_REASON_PREVIOUS": PlaybackEndedReason.skippedToPrevious.rawValue,
            "TRACK_PLAYBACK_ENDED_REASON_STOPPED": PlaybackEndedReason.playerStopped.rawValue,

            "PITCH_ALGORITHM_LINEAR": PitchAlgorithm.linear.rawValue,
            "PITCH_ALGORITHM_MUSIC": PitchAlgorithm.music.rawValue,
            "PITCH_ALGORITHM_VOICE": PitchAlgorithm.voice.rawValue,

            "CAPABILITY_PLAY": Capability.play.rawValue,
            "CAPABILITY_PLAY_FROM_ID": "NOOP",
            "CAPABILITY_PLAY_FROM_SEARCH": "NOOP",
            "CAPABILITY_PAUSE": Capability.pause.rawValue,
            "CAPABILITY_STOP": Capability.stop.rawValue,
            "CAPABILITY_SEEK_TO": Capability.seek.rawValue,
            "CAPABILITY_SKIP": "NOOP",
            "CAPABILITY_SKIP_TO_NEXT": Capability.next.rawValue,
            "CAPABILITY_SKIP_TO_PREVIOUS": Capability.previous.rawValue,
            "CAPABILITY_SET_RATING": "NOOP",
            "CAPABILITY_JUMP_FORWARD": Capability.jumpForward.rawValue,
            "CAPABILITY_JUMP_BACKWARD": Capability.jumpBackward.rawValue,
            "CAPABILITY_LIKE": Capability.like.rawValue,
            "CAPABILITY_DISLIKE": Capability.dislike.rawValue,
            "CAPABILITY_BOOKMARK": Capability.bookmark.rawValue,

            "REPEAT_OFF": RepeatMode.off.rawValue,
            "REPEAT_TRACK": RepeatMode.track.rawValue,
            "REPEAT_QUEUE": RepeatMode.queue.rawValue,
        ]
    }

    @objc(supportedEvents)
    override public func supportedEvents() -> [String] {
        return [
            "playback-queue-ended",
            "playback-state",
            "playback-error",
            "playback-track-changed",
            "playback-metadata-received",

            "remote-stop",
            "remote-pause",
            "remote-play",
            "remote-duck",
            "remote-next",
            "remote-seek",
            "remote-previous",
            "remote-jump-forward",
            "remote-jump-backward",
            "remote-like",
            "remote-dislike",
            "remote-bookmark",
        ]
    }

    func setupInterruptionHandling() {
        let notificationCenter = NotificationCenter.default
        notificationCenter.removeObserver(self)
        notificationCenter.addObserver(self,
                                       selector: #selector(handleInterruption),
                                       name: AVAudioSession.interruptionNotification,
                                       object: nil)
    }

    @objc func handleInterruption(notification: Notification) {
        guard let userInfo = notification.userInfo,
              let typeValue = userInfo[AVAudioSessionInterruptionTypeKey] as? UInt,
              let type = AVAudioSession.InterruptionType(rawValue: typeValue) else {
            return
        }
        if type == .began {
            // Interruption began, take appropriate actions (save state, update user interface)
            self.sendEvent(withName: "remote-duck", body: [
                "paused": true
            ])
        }
        else if type == .ended {
            guard let optionsValue =
                    userInfo[AVAudioSessionInterruptionOptionKey] as? UInt else {
                return
            }
            let options = AVAudioSession.InterruptionOptions(rawValue: optionsValue)
            if options.contains(.shouldResume) {
                // Interruption Ended - playback should resume
                self.sendEvent(withName: "remote-duck", body: [
                    "paused": false
                ])
            } else {
                // Interruption Ended - playback should NOT resume
                self.sendEvent(withName: "remote-duck", body: [
                    "paused": true,
                    "permanent": true
                ])
            }
        }
    }

    // MARK: - Bridged Methods

    @objc(setupPlayer:resolver:rejecter:)
    public func setupPlayer(config: [String: Any], resolve: RCTPromiseResolveBlock, reject: RCTPromiseRejectBlock) {
        if hasInitialized {
            reject("player_already_initialized", "The player has already been initialized via setupPlayer.", nil)
            return
        }

        setupInterruptionHandling();

        // configure if player waits to play
        let autoWait: Bool = config["waitForBuffer"] as? Bool ?? false
        player.automaticallyWaitsToMinimizeStalling = autoWait

        // configure buffer size
        let minBuffer: TimeInterval = config["minBuffer"] as? TimeInterval ?? 0
        player.bufferDuration = minBuffer

        // configure if control center metdata should auto update
        let autoUpdateMetadata: Bool = config["autoUpdateMetadata"] as? Bool ?? true
        player.automaticallyUpdateNowPlayingInfo = autoUpdateMetadata

        // configure audio session - category, options & mode
        var sessionCategory: AVAudioSession.Category = .playback
        var sessionCategoryOptions: AVAudioSession.CategoryOptions = []
        var sessionCategoryMode: AVAudioSession.Mode = .default

        if
            let sessionCategoryStr = config["iosCategory"] as? String,
            let mappedCategory = SessionCategory(rawValue: sessionCategoryStr) {
            sessionCategory = mappedCategory.mapConfigToAVAudioSessionCategory()
        }

        let sessionCategoryOptsStr = config["iosCategoryOptions"] as? [String]
        let mappedCategoryOpts = sessionCategoryOptsStr?.compactMap { SessionCategoryOptions(rawValue: $0)?.mapConfigToAVAudioSessionCategoryOptions() } ?? []
        sessionCategoryOptions = AVAudioSession.CategoryOptions(mappedCategoryOpts)

        if
            let sessionCategoryModeStr = config["iosCategoryMode"] as? String,
            let mappedCategoryMode = SessionCategoryMode(rawValue: sessionCategoryModeStr) {
            sessionCategoryMode = mappedCategoryMode.mapConfigToAVAudioSessionCategoryMode()
        }

        // Progressively opt into AVAudioSession policies for background audio
        // and AirPlay 2.
        if #available(iOS 13.0, *) {
            try? AVAudioSession.sharedInstance().setCategory(sessionCategory, mode: sessionCategoryMode, policy: sessionCategory == .ambient ? .default : .longFormAudio, options: sessionCategoryOptions)
        } else if #available(iOS 11.0, *) {
            try? AVAudioSession.sharedInstance().setCategory(sessionCategory, mode: sessionCategoryMode, policy: sessionCategory == .ambient ? .default : .longForm, options: sessionCategoryOptions)
        } else {
            try? AVAudioSession.sharedInstance().setCategory(sessionCategory, mode: sessionCategoryMode, options: sessionCategoryOptions)
        }

        // setup event listeners
        player.remoteCommandController.handleChangePlaybackPositionCommand = { [weak self] event in
            if let event = event as? MPChangePlaybackPositionCommandEvent {
                self?.sendEvent(withName: "remote-seek", body: ["position": event.positionTime])
                return MPRemoteCommandHandlerStatus.success
            }

            return MPRemoteCommandHandlerStatus.commandFailed
        }

        player.remoteCommandController.handleNextTrackCommand = { [weak self] _ in
            self?.sendEvent(withName: "remote-next", body: nil)
            return MPRemoteCommandHandlerStatus.success
        }

        player.remoteCommandController.handlePauseCommand = { [weak self] _ in
            self?.sendEvent(withName: "remote-pause", body: nil)
            return MPRemoteCommandHandlerStatus.success
        }

        player.remoteCommandController.handlePlayCommand = { [weak self] _ in
            self?.sendEvent(withName: "remote-play", body: nil)
            return MPRemoteCommandHandlerStatus.success
        }

        player.remoteCommandController.handlePreviousTrackCommand = { [weak self] _ in
            self?.sendEvent(withName: "remote-previous", body: nil)
            return MPRemoteCommandHandlerStatus.success
        }

        player.remoteCommandController.handleSkipBackwardCommand = { [weak self] event in
            if let command = event.command as? MPSkipIntervalCommand,
               let interval = command.preferredIntervals.first {
                self?.sendEvent(withName: "remote-jump-backward", body: ["interval": interval])
                return MPRemoteCommandHandlerStatus.success
            }

            return MPRemoteCommandHandlerStatus.commandFailed
        }

        player.remoteCommandController.handleSkipForwardCommand = { [weak self] event in
            if let command = event.command as? MPSkipIntervalCommand,
               let interval = command.preferredIntervals.first {
                self?.sendEvent(withName: "remote-jump-forward", body: ["interval": interval])
                return MPRemoteCommandHandlerStatus.success
            }

            return MPRemoteCommandHandlerStatus.commandFailed
        }

        player.remoteCommandController.handleStopCommand = { [weak self] _ in
            self?.sendEvent(withName: "remote-stop", body: nil)
            return MPRemoteCommandHandlerStatus.success
        }

        player.remoteCommandController.handleTogglePlayPauseCommand = { [weak self] _ in
            if self?.player.playerState == .paused {
                self?.sendEvent(withName: "remote-play", body: nil)
                return MPRemoteCommandHandlerStatus.success
            }

            self?.sendEvent(withName: "remote-pause", body: nil)
            return MPRemoteCommandHandlerStatus.success
        }

        player.remoteCommandController.handleLikeCommand = { [weak self] _ in
            self?.sendEvent(withName: "remote-like", body: nil)
            return MPRemoteCommandHandlerStatus.success
        }

        player.remoteCommandController.handleDislikeCommand = { [weak self] _ in
            self?.sendEvent(withName: "remote-dislike", body: nil)
            return MPRemoteCommandHandlerStatus.success
        }

        player.remoteCommandController.handleBookmarkCommand = { [weak self] _ in
            self?.sendEvent(withName: "remote-bookmark", body: nil)
            return MPRemoteCommandHandlerStatus.success
        }

        hasInitialized = true
        resolve(NSNull())
    }

<<<<<<< HEAD
    @objc(destroy:rejecter:)
    public func destroy(resolve: RCTPromiseResolveBlock, reject: RCTPromiseRejectBlock) {
        if !hasInitialized {
            reject("player_not_initialized", "The player is not initialized. Call setupPlayer first.", nil)
            return
        }
        
=======
    @objc(isServiceRunning:rejecter:)
    public func isServiceRunning(resolve: RCTPromiseResolveBlock, reject: RCTPromiseRejectBlock) {
        // TODO That is probably always true
        resolve(player != nil)
    }

    @objc(destroy)
    public func destroy() {
>>>>>>> 9b7f8a3f
        print("Destroying player")
        self.player.stop()
        self.player.nowPlayingInfoController.clear()
        try? AVAudioSession.sharedInstance().setActive(false)
        hasInitialized = false
    }

    @objc(updateOptions:resolver:rejecter:)
    public func update(options: [String: Any], resolve: RCTPromiseResolveBlock, reject: RCTPromiseRejectBlock) {
        if !hasInitialized {
            reject("player_not_initialized", "The player is not initialized. Call setupPlayer first.", nil)
            return
        }

        var capabilitiesStr = options["capabilities"] as? [String] ?? []
        if (capabilitiesStr.contains("play") && capabilitiesStr.contains("pause")) {
            capabilitiesStr.append("togglePlayPause");
        }
        let capabilities = capabilitiesStr.compactMap { Capability(rawValue: $0) }

        player.remoteCommands = capabilities.map { capability in
            capability.mapToPlayerCommand(forwardJumpInterval: options["forwardJumpInterval"] as? NSNumber,
                                          backwardJumpInterval: options["backwardJumpInterval"] as? NSNumber,
                                          likeOptions: options["likeOptions"] as? [String: Any],
                                          dislikeOptions: options["dislikeOptions"] as? [String: Any],
                                          bookmarkOptions: options["bookmarkOptions"] as? [String: Any])
        }

        resolve(NSNull())
    }

    @objc(add:before:resolver:rejecter:)
    public func add(trackDicts: [[String: Any]], before trackIndex: NSNumber, resolve: RCTPromiseResolveBlock, reject: RCTPromiseRejectBlock) {
        if !hasInitialized {
            reject("player_not_initialized", "The player is not initialized. Call setupPlayer first.", nil)
            return
        }

        DispatchQueue.main.asyncAfter(deadline: .now() + 0.5) {
            UIApplication.shared.beginReceivingRemoteControlEvents();
        }

        var tracks = [Track]()
        for trackDict in trackDicts {
            guard let track = Track(dictionary: trackDict) else {
                reject("invalid_track_object", "Track is missing a required key", nil)
                return
            }

            tracks.append(track)
        }

        var index: Int = 0
        if (trackIndex.intValue < -1 || trackIndex.intValue > player.items.count) {
            reject("index_out_of_bounds", "The track index is out of bounds", nil)
        } else if trackIndex.intValue == -1 { // -1 means no index was passed and therefore should be inserted at the end.
            index = player.items.count
            try? player.add(items: tracks, playWhenReady: false)
        } else {
            index = trackIndex.intValue
            try? player.add(items: tracks, at: trackIndex.intValue)
        }
        
        resolve(index)
    }

    @objc(remove:resolver:rejecter:)
    public func remove(tracks indexes: [Int], resolve: RCTPromiseResolveBlock, reject: RCTPromiseRejectBlock) {
        if !hasInitialized {
            reject("player_not_initialized", "The player is not initialized. Call setupPlayer first.", nil)
            return
        }

        for index in indexes {
            // we do not allow removal of the current item
            if index == player.currentIndex { continue }
            try? player.removeItem(at: index)
        }

        resolve(NSNull())
    }

    @objc(removeUpcomingTracks:rejecter:)
    public func removeUpcomingTracks(resolve: RCTPromiseResolveBlock, reject: RCTPromiseRejectBlock) {
        if !hasInitialized {
            reject("player_not_initialized", "The player is not initialized. Call setupPlayer first.", nil)
            return
        }

        player.removeUpcomingItems()
        resolve(NSNull())
    }

    @objc(skip:resolver:rejecter:)
    public func skip(to trackIndex: NSNumber, resolve: RCTPromiseResolveBlock, reject: RCTPromiseRejectBlock) {
        if !hasInitialized {
            reject("player_not_initialized", "The player is not initialized. Call setupPlayer first.", nil)
            return
        }

        if (trackIndex.intValue < 0 || trackIndex.intValue >= player.items.count) {
            reject("index_out_of_bounds", "The track index is out of bounds", nil)
            return
        }

        print("Skipping to track:", trackIndex)
        try? player.jumpToItem(atIndex: trackIndex.intValue, playWhenReady: player.playerState == .playing)
        resolve(NSNull())
    }

    @objc(skipToNext:rejecter:)
    public func skipToNext(resolve: RCTPromiseResolveBlock, reject: RCTPromiseRejectBlock) {
        if !hasInitialized {
            reject("player_not_initialized", "The player is not initialized. Call setupPlayer first.", nil)
            return
        }

        do {
            try player.next()
            resolve(NSNull())
        } catch (_) {
            reject("queue_exhausted", "There is no tracks left to play", nil)
        }
    }

    @objc(skipToPrevious:rejecter:)
    public func skipToPrevious(resolve: RCTPromiseResolveBlock, reject: RCTPromiseRejectBlock) {
        if !hasInitialized {
            reject("player_not_initialized", "The player is not initialized. Call setupPlayer first.", nil)
            return
        }

        do {
            try player.previous()
            resolve(NSNull())
        } catch (_) {
            reject("no_previous_track", "There is no previous track", nil)
        }
    }

    @objc(reset:rejecter:)
    public func reset(resolve: RCTPromiseResolveBlock, reject: RCTPromiseRejectBlock) {
        if !hasInitialized {
            reject("player_not_initialized", "The player is not initialized. Call setupPlayer first.", nil)
            return
        }

        player.stop()
        player.nowPlayingInfoController.clear()
        resolve(NSNull())
        DispatchQueue.main.async {
            UIApplication.shared.endReceivingRemoteControlEvents();
        }
    }

    @objc(play:rejecter:)
    public func play(resolve: RCTPromiseResolveBlock, reject: RCTPromiseRejectBlock) {
        if !hasInitialized {
            reject("player_not_initialized", "The player is not initialized. Call setupPlayer first.", nil)
            return
        }

        try? AVAudioSession.sharedInstance().setActive(true)
        player.play()
        resolve(NSNull())
    }

    @objc(pause:rejecter:)
    public func pause(resolve: RCTPromiseResolveBlock, reject: RCTPromiseRejectBlock) {
        if !hasInitialized {
            reject("player_not_initialized", "The player is not initialized. Call setupPlayer first.", nil)
            return
        }

        player.pause()
        resolve(NSNull())
    }

    @objc(stop:rejecter:)
    public func stop(resolve: RCTPromiseResolveBlock, reject: RCTPromiseRejectBlock) {
        if !hasInitialized {
            reject("player_not_initialized", "The player is not initialized. Call setupPlayer first.", nil)
            return
        }

        player.stop()
        resolve(NSNull())
    }

    @objc(seekTo:resolver:rejecter:)
    public func seek(to time: Double, resolve: RCTPromiseResolveBlock, reject: RCTPromiseRejectBlock) {
        if !hasInitialized {
            reject("player_not_initialized", "The player is not initialized. Call setupPlayer first.", nil)
            return
        }

        player.seek(to: time)
        resolve(NSNull())
    }

    @objc(setRepeatMode:resolver:rejecter:)
    public func setRepeatMode(repeatMode: NSNumber, resolve: RCTPromiseResolveBlock, reject: RCTPromiseRejectBlock) {
        if !hasInitialized {
            reject("player_not_initialized", "The player is not initialized. Call setupPlayer first.", nil)
            return
        }

        player.repeatMode = SwiftAudioEx.RepeatMode(rawValue: repeatMode.intValue) ?? .off
        resolve(NSNull())
    }

    @objc(getRepeatMode:rejecter:)
    public func getRepeatMode(resolve: RCTPromiseResolveBlock, reject: RCTPromiseRejectBlock) {
        if !hasInitialized {
            reject("player_not_initialized", "The player is not initialized. Call setupPlayer first.", nil)
            return
        }

        resolve(player.repeatMode.rawValue)
    }

    @objc(setVolume:resolver:rejecter:)
    public func setVolume(level: Float, resolve: RCTPromiseResolveBlock, reject: RCTPromiseRejectBlock) {
        if !hasInitialized {
            reject("player_not_initialized", "The player is not initialized. Call setupPlayer first.", nil)
            return
        }

        player.volume = level
        resolve(NSNull())
    }

    @objc(getVolume:rejecter:)
    public func getVolume(resolve: RCTPromiseResolveBlock, reject: RCTPromiseRejectBlock) {
        if !hasInitialized {
            reject("player_not_initialized", "The player is not initialized. Call setupPlayer first.", nil)
            return
        }

        resolve(player.volume)
    }

    @objc(setRate:resolver:rejecter:)
    public func setRate(rate: Float, resolve: RCTPromiseResolveBlock, reject: RCTPromiseRejectBlock) {
        if !hasInitialized {
            reject("player_not_initialized", "The player is not initialized. Call setupPlayer first.", nil)
            return
        }

        player.rate = rate
        resolve(NSNull())
    }

    @objc(getRate:rejecter:)
    public func getRate(resolve: RCTPromiseResolveBlock, reject: RCTPromiseRejectBlock) {
        if !hasInitialized {
            reject("player_not_initialized", "The player is not initialized. Call setupPlayer first.", nil)
            return
        }

        resolve(player.rate)
    }

    @objc(getTrack:resolver:rejecter:)
    public func getTrack(index: NSNumber, resolve: RCTPromiseResolveBlock, reject: RCTPromiseRejectBlock) {
        if !hasInitialized {
            reject("player_not_initialized", "The player is not initialized. Call setupPlayer first.", nil)
            return
        }

        if (index.intValue >= 0 && index.intValue < player.items.count) {
            let track = player.items[index.intValue]
            resolve((track as? Track)?.toObject())
        } else {
            resolve(NSNull())
        }
    }

    @objc(getQueue:rejecter:)
    public func getQueue(resolve: RCTPromiseResolveBlock, reject: RCTPromiseRejectBlock) {
        if !hasInitialized {
            reject("player_not_initialized", "The player is not initialized. Call setupPlayer first.", nil)
            return
        }

        let serializedQueue = player.items.map { ($0 as! Track).toObject() }
        resolve(serializedQueue)
    }

    @objc(getCurrentTrack:rejecter:)
    public func getCurrentTrack(resolve: RCTPromiseResolveBlock, reject: RCTPromiseRejectBlock) {
        if !hasInitialized {
            reject("player_not_initialized", "The player is not initialized. Call setupPlayer first.", nil)
            return
        }

        let index = player.currentIndex
        if index < 0 || index >= player.items.count {
            resolve(NSNull())
        } else {
            resolve(index)
        }
    }

    @objc(getDuration:rejecter:)
    public func getDuration(resolve: RCTPromiseResolveBlock, reject: RCTPromiseRejectBlock) {
        if !hasInitialized {
            reject("player_not_initialized", "The player is not initialized. Call setupPlayer first.", nil)
            return
        }

        resolve(player.duration)
    }

    @objc(getBufferedPosition:rejecter:)
    public func getBufferedPosition(resolve: RCTPromiseResolveBlock, reject: RCTPromiseRejectBlock) {
        if !hasInitialized {
            reject("player_not_initialized", "The player is not initialized. Call setupPlayer first.", nil)
            return
        }

        resolve(player.bufferedPosition)
    }

    @objc(getPosition:rejecter:)
    public func getPosition(resolve: RCTPromiseResolveBlock, reject: RCTPromiseRejectBlock) {
        if !hasInitialized {
            reject("player_not_initialized", "The player is not initialized. Call setupPlayer first.", nil)
            return
        }

        resolve(player.currentTime)
    }

    @objc(getState:rejecter:)
    public func getState(resolve: RCTPromiseResolveBlock, reject: RCTPromiseRejectBlock) {
        if !hasInitialized {
            reject("player_not_initialized", "The player is not initialized. Call setupPlayer first.", nil)
            return
        }

        resolve(State.fromPlayerState(state: player.playerState).rawValue)
    }

    @objc(updateMetadataForTrack:metadata:resolver:rejecter:)
    public func updateMetadata(for trackIndex: NSNumber, metadata: [String: Any], resolve: RCTPromiseResolveBlock, reject: RCTPromiseRejectBlock) {
        if !hasInitialized {
            reject("player_not_initialized", "The player is not initialized. Call setupPlayer first.", nil)
            return
        }

        if (trackIndex.intValue < 0 || trackIndex.intValue >= player.items.count) {
            reject("index_out_of_bounds", "The track index is out of bounds", nil)
            return
        }

        let track = player.items[trackIndex.intValue] as! Track
        track.updateMetadata(dictionary: metadata)

        if (player.currentIndex == trackIndex.intValue) {
            Metadata.update(for: player, with: metadata)
        }

        resolve(NSNull())
    }

    @objc(clearNowPlayingMetadata:rejecter:)
    public func clearNowPlayingMetadata(resolve: RCTPromiseResolveBlock, reject: RCTPromiseRejectBlock) {
        if !hasInitialized {
            reject("player_not_initialized", "The player is not initialized. Call setupPlayer first.", nil)
            return
        }

        player.nowPlayingInfoController.clear()
        resolve(NSNull())
    }

    @objc(updateNowPlayingMetadata:resolver:rejecter:)
    public func updateNowPlayingMetadata(metadata: [String: Any], resolve: RCTPromiseResolveBlock, reject: RCTPromiseRejectBlock) {
        if !hasInitialized {
            reject("player_not_initialized", "The player is not initialized. Call setupPlayer first.", nil)
            return
        }

        Metadata.update(for: player, with: metadata)
        resolve(NSNull())
    }

    // MARK: - QueuedAudioPlayer Event Handlers

    func handleAudioPlayerStateChange(state: AVPlayerWrapperState) {
        sendEvent(withName: "playback-state", body: ["state": State.fromPlayerState(state: state).rawValue])
    }

    func handleAudioPlayerMetadataReceived(metadata: [AVMetadataItem]) {
        func getMetadataItem(forIdentifier: AVMetadataIdentifier) -> String {
            return AVMetadataItem.metadataItems(from: metadata, filteredByIdentifier: forIdentifier).first?.stringValue ?? ""
        }

        var source: String {
            switch metadata.first?.keySpace {
            case AVMetadataKeySpace.id3:
                return "id3"
            case AVMetadataKeySpace.icy:
                return "icy"
            case AVMetadataKeySpace.quickTimeMetadata:
                return "quicktime"
            case AVMetadataKeySpace.common:
                return "unknown"
            default: return "unknown"
            }
        }

        let album = getMetadataItem(forIdentifier: .commonIdentifierAlbumName)
        var artist = getMetadataItem(forIdentifier: .commonIdentifierArtist)
        var title = getMetadataItem(forIdentifier: .commonIdentifierTitle)
        var date = getMetadataItem(forIdentifier: .commonIdentifierCreationDate)
        var url = "";
        var genre = "";
        if (source == "icy") {
            url = getMetadataItem(forIdentifier: .icyMetadataStreamURL)
        } else if (source == "id3") {
            if (date.isEmpty) {
                date = getMetadataItem(forIdentifier: .id3MetadataDate)
            }
            genre = getMetadataItem(forIdentifier: .id3MetadataContentType)
            url = getMetadataItem(forIdentifier: .id3MetadataOfficialAudioSourceWebpage)
            if (url.isEmpty) {
                url = getMetadataItem(forIdentifier: .id3MetadataOfficialAudioFileWebpage)
            }
            if (url.isEmpty) {
                url = getMetadataItem(forIdentifier: .id3MetadataOfficialArtistWebpage)
            }
        } else if (source == "quicktime") {
            genre = getMetadataItem(forIdentifier: .quickTimeMetadataGenre)
        }

        // Detect ICY metadata and split title into artist & title:
        // - source should be either "unknown" (pre iOS 14) or "icy" (iOS 14 and above)
        // - we have a title, but no artist
        if ((source == "unknown" || source == "icy") && !title.isEmpty && artist.isEmpty) {
            if let index = title.range(of: " - ")?.lowerBound {
                artist = String(title.prefix(upTo: index));
                title = String(title.suffix(from: title.index(index, offsetBy: 3)));
            }
        }
        var data : [String : String?] = [
            "title": title.isEmpty ? nil : title,
            "url": url.isEmpty ? nil : url,
            "artist": artist.isEmpty ? nil : artist,
            "album": album.isEmpty ? nil : album,
            "date": date.isEmpty ? nil : date,
            "genre": genre.isEmpty ? nil : genre
        ]
        if (data.values.contains { $0 != nil }) {
            data["source"] = source
            sendEvent(withName: "playback-metadata-received", body: data)
        }
    }

    func handleAudioPlayerFailed(error: Error?) {
        sendEvent(withName: "playback-error", body: ["error": error?.localizedDescription])
    }

    func handleAudioPlayerPlaybackEnded(reason: PlaybackEndedReason) {
        // fire an event for the queue ending
        if player.nextItems.count == 0 && reason == PlaybackEndedReason.playedUntilEnd {
            sendEvent(withName: "playback-queue-ended", body: [
                "track": player.currentIndex,
                "position": player.currentTime,
            ])
        }

        // fire an event for the same track starting again
        if player.items.count != 0 && player.repeatMode == .track {
            handleAudioPlayerQueueIndexChange(previousIndex: player.currentIndex, nextIndex: player.currentIndex)
        }
    }

    func handleAudioPlayerQueueIndexChange(previousIndex: Int?, nextIndex: Int?) {
        var dictionary: [String: Any] = [ "position": player.currentTime ]

        if let previousIndex = previousIndex { dictionary["track"] = previousIndex }
        if let nextIndex = nextIndex { dictionary["nextTrack"] = nextIndex }

        // Load isLiveStream option for track
        var isTrackLiveStream = false
        if let nextIndex = nextIndex {
            let track = player.items[nextIndex]
            isTrackLiveStream = (track as? Track)?.isLiveStream ?? false
        }

        if player.automaticallyUpdateNowPlayingInfo {
            player.nowPlayingInfoController.set(keyValue: NowPlayingInfoProperty.isLiveStream(isTrackLiveStream))
        }

        sendEvent(withName: "playback-track-changed", body: dictionary)
    }
}<|MERGE_RESOLUTION|>--- conflicted
+++ resolved
@@ -287,24 +287,19 @@
         resolve(NSNull())
     }
 
-<<<<<<< HEAD
-    @objc(destroy:rejecter:)
-    public func destroy(resolve: RCTPromiseResolveBlock, reject: RCTPromiseRejectBlock) {
-        if !hasInitialized {
-            reject("player_not_initialized", "The player is not initialized. Call setupPlayer first.", nil)
-            return
-        }
-        
-=======
     @objc(isServiceRunning:rejecter:)
     public func isServiceRunning(resolve: RCTPromiseResolveBlock, reject: RCTPromiseRejectBlock) {
         // TODO That is probably always true
         resolve(player != nil)
     }
 
-    @objc(destroy)
-    public func destroy() {
->>>>>>> 9b7f8a3f
+    @objc(destroy:rejecter:)
+    public func destroy(resolve: RCTPromiseResolveBlock, reject: RCTPromiseRejectBlock) {
+        if !hasInitialized {
+            reject("player_not_initialized", "The player is not initialized. Call setupPlayer first.", nil)
+            return
+        }
+        
         print("Destroying player")
         self.player.stop()
         self.player.nowPlayingInfoController.clear()
